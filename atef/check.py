--- conflicted
+++ resolved
@@ -552,582 +552,4 @@
             if range_.compare(value):
                 _raise_for_severity(range_.severity, str(range_))
 
-<<<<<<< HEAD
-        return True
-=======
-        return True
-
-
-@dataclass
-class IdentifierAndComparison:
-    """
-    Set of identifiers (IDs) and comparisons to perform on those identifiers.
-    """
-    #: An optional identifier for this set.
-    name: Optional[str] = None
-    #: PV name, attribute name, or test-specific identifier.
-    ids: List[str] = field(default_factory=list)
-    #: The comparisons to perform for *each* of the ids.
-    comparisons: List[Comparison] = field(default_factory=list)
-
-
-@dataclass
-@serialization.as_tagged_union
-class Configuration:
-    """
-    Configuration base class for shared settings between all configurations.
-
-    Subclasses of Comparison will be serialized as a tagged union.  This means
-    that the subclass name will be used as an identifier for the generated
-    serialized dictionary (and JSON object).
-    """
-
-    #: Name tied to this configuration.
-    name: Optional[str] = None
-    #: Description tied to this configuration.
-    description: Optional[str] = None
-    #: Tags tied to this configuration.
-    tags: Optional[List[str]] = None
-    #: Comparison checklist for this configuration.
-    checklist: List[IdentifierAndComparison] = field(default_factory=list)
-
-
-@dataclass
-class DeviceConfiguration(Configuration):
-    #: Happi device names which give meaning to self.checklist[].ids.
-    devices: List[str] = field(default_factory=list)
-
-
-@dataclass
-class PVConfiguration(Configuration):
-    ...
-
-
-AnyConfiguration = Union[PVConfiguration, DeviceConfiguration]
-PathItem = Union[
-    AnyConfiguration,
-    "IdentifierAndComparison",
-    "Comparison",
-    str,
-]
-
-
-@dataclass
-class ConfigurationFile:
-    """
-    A configuration file comprised of a number of devices/PV configurations.
-    """
-
-    #: configs: either PVConfiguration or DeviceConfiguration.
-    configs: List[Configuration]
-
-    def get_by_device(self, name: str) -> Generator[DeviceConfiguration, None, None]:
-        """Get all configurations that match the device name."""
-        for config in self.configs:
-            if isinstance(config, DeviceConfiguration):
-                if name in config.devices:
-                    yield config
-
-    def get_by_pv(
-        self, pvname: str
-    ) -> Generator[Tuple[PVConfiguration, List[IdentifierAndComparison]], None, None]:
-        """Get all configurations + IdentifierAndComparison that match the PV name."""
-        for config in self.configs:
-            if isinstance(config, PVConfiguration):
-                checks = [check for check in config.checklist if pvname in check.ids]
-                if checks:
-                    yield config, checks
-
-    def get_by_tag(self, *tags: str) -> Generator[Configuration, None, None]:
-        """Get all configurations that match the tag name."""
-        if not tags:
-            return
-
-        tag_set = set(tags)
-        for config in self.configs:
-            if tag_set.intersection(set(config.tags or [])):
-                yield config
-
-    @classmethod
-    def from_json(cls, filename: AnyPath) -> ConfigurationFile:
-        """Load a configuration file from JSON."""
-        with open(filename) as fp:
-            serialized_config = json.load(fp)
-        return apischema.deserialize(cls, serialized_config)
-
-    @classmethod
-    def from_yaml(cls, filename: AnyPath) -> ConfigurationFile:
-        """Load a configuration file from yaml."""
-        with open(filename) as fp:
-            serialized_config = yaml.safe_load(fp)
-        return apischema.deserialize(cls, serialized_config)
-
-    def to_json(self):
-        """Dump this configuration file to a JSON-compatible dictionary."""
-        return apischema.serialize(ConfigurationFile, self, exclude_defaults=True)
-
-    def to_yaml(self):
-        """Dump this configuration file to yaml."""
-        _yaml_init()
-        return yaml.dump(self.to_json())
-
-
-class PreparedComparisonException(Exception):
-    """Exception caught during preparation of comparisons."""
-    #: The exception instance itself.
-    exception: Exception
-    #: The identifier used for the comparison.
-    identifier: str
-    #: The comparison itself.
-    comparison: Comparison
-    #: The hierarhical path that led to this prepared comparison.
-    path: List[PathItem]
-    #: The name of the associated configuration.
-    name: Optional[str] = None
-
-    def __init__(
-        self,
-        exception: Exception,
-        identifier: str,
-        comparison: Comparison,
-        name: Optional[str] = None,
-        path: Optional[List[PathItem]] = None,
-    ):
-        super().__init__(str(exception))
-        self.exception = exception
-        self.identifier = identifier
-        self.comparison = comparison
-        self.name = name
-        self.path = path or []
-
-
-@dataclass
-class PreparedComparison:
-    """
-    A unified representation of comparisons for device signals and standalone PVs.
-    """
-    #: The identifier used for the comparison.
-    identifier: str = ""
-    #: The comparison itself.
-    comparison: Comparison = field(default_factory=Comparison)
-    #: The device the comparison applies to, if applicable.
-    device: Optional[ophyd.Device] = None
-    #: The signal the comparison is to be run on.
-    signal: Optional[ophyd.Signal] = None
-    #: The name of the associated configuration.
-    name: Optional[str] = None
-    #: The hierarhical path that led to this prepared comparison.
-    path: List[PathItem] = field(default_factory=list)
-    #: The last result of the comparison, if run.
-    result: Optional[Result] = None
-
-    def compare(self) -> Result:
-        """
-        Run the prepared comparison.
-
-        Returns
-        -------
-        Result
-            The result of the comparison.  This is also set in ``self.result``.
-        """
-        if self.signal is None:
-            return Result(
-                severity=Severity.internal_error,
-                reason="Signal not set"
-            )
-        try:
-            self.signal.wait_for_connection()
-        except TimeoutError:
-            return Result(
-                severity=self.comparison.if_disconnected,
-                reason=(
-                    f"Unable to connect to {self.identifier!r} ({self.name}) "
-                    f"for comparison {self.comparison}"
-                ),
-            )
-        self.result = self.comparison.compare_signal(
-            self.signal,
-            identifier=self.identifier
-        )
-        return self.result
-
-    @classmethod
-    def from_device(
-        cls,
-        device: ophyd.Device,
-        attr: str,
-        comparison: Comparison,
-        name: Optional[str] = None,
-        path: Optional[List[PathItem]] = None,
-    ) -> PreparedComparison:
-        """Create a PreparedComparison from a device and comparison."""
-        full_attr = f"{device.name}.{attr}"
-        logger.debug("Checking %s.%s with comparison %s", full_attr, comparison)
-        signal = getattr(device, attr, None)
-        if signal is None:
-            raise AttributeError(
-                f"Attribute {full_attr} does not exist on class "
-                f"{type(device).__name__}"
-            )
-
-        return cls(
-            name=name,
-            device=device,
-            identifier=full_attr,
-            comparison=comparison,
-            signal=signal,
-            path=path or [],
-        )
-
-    @classmethod
-    def from_pvname(
-        cls,
-        pvname: str,
-        comparison: Comparison,
-        name: Optional[str] = None,
-        path: Optional[List[PathItem]] = None,
-        *,
-        cache: Optional[Mapping[str, ophyd.Signal]] = None,
-    ) -> PreparedComparison:
-        """Create a PreparedComparison from a PV name and comparison."""
-        if cache is None:
-            cache = get_signal_cache()
-
-        return cls(
-            identifier=pvname,
-            device=None,
-            signal=cache[pvname],
-            comparison=comparison,
-            name=name,
-            path=path or [],
-        )
-
-    @classmethod
-    def _from_pv_config(
-        cls,
-        config: PVConfiguration,
-        cache: Optional[Mapping[str, ophyd.Signal]] = None,
-    ) -> Generator[Union[PreparedComparisonException, PreparedComparison], None, None]:
-        """
-        Create one or more PreparedComparison instances from a PVConfiguration.
-
-        Parameters
-        ----------
-        config : PVConfiguration or DeviceConfiguration
-            The configuration.
-
-        cache : dict of str to type[Signal]
-            The PV to signal cache.
-
-        Yields
-        ------
-        item : PreparedComparisonException or PreparedComparison
-            If an error occurs during preparation, a
-            PreparedComparisonException will be yielded in place of the
-            PreparedComparison.
-        """
-        for checklist_item in config.checklist:
-            for comparison in checklist_item.comparisons:
-                for pvname in checklist_item.ids:
-                    path = [
-                        config,
-                        checklist_item,
-                        comparison,
-                        pvname,
-                    ]
-                    try:
-                        yield cls.from_pvname(
-                            pvname=pvname,
-                            path=path,
-                            comparison=comparison,
-                            name=config.name or config.description,
-                            cache=cache,
-                        )
-                    except Exception as ex:
-                        yield PreparedComparisonException(
-                            exception=ex,
-                            comparison=comparison,
-                            name=config.name or config.description,
-                            identifier=pvname,
-                            path=path,
-                        )
-
-    @classmethod
-    def _from_device_config(
-        cls,
-        device: ophyd.Device,
-        config: DeviceConfiguration,
-    ) -> Generator[Union[PreparedComparisonException, PreparedComparison], None, None]:
-        """
-        Create one or more PreparedComparison instances from a DeviceConfiguration.
-
-        Parameters
-        ----------
-        config : PVConfiguration or DeviceConfiguration
-            The configuration.
-
-        client : happi.Client
-            A happi Client instance.
-
-        Yields
-        ------
-        item : PreparedComparisonException or PreparedComparison
-            If an error occurs during preparation, a
-            PreparedComparisonException will be yielded in place of the
-            PreparedComparison.
-        """
-        for checklist_item in config.checklist:
-            for comparison in checklist_item.comparisons:
-                for attr in checklist_item.ids:
-                    path = [
-                        config,
-                        checklist_item,
-                        comparison,
-                        attr,
-                    ]
-                    try:
-                        yield cls.from_device(
-                            device=device,
-                            attr=attr,
-                            comparison=comparison,
-                            name=config.name or config.description,
-                            path=path,
-                        )
-                    except Exception as ex:
-                        yield PreparedComparisonException(
-                            exception=ex,
-                            comparison=comparison,
-                            name=config.name or config.description,
-                            identifier=attr,
-                            path=path,
-                        )
-
-    @classmethod
-    def from_config(
-        cls,
-        config: AnyConfiguration,
-        *,
-        client: Optional[happi.Client] = None,
-        cache: Optional[Mapping[str, ophyd.Signal]] = None,
-    ) -> Generator[Union[PreparedComparison, PreparedComparisonException], None, None]:
-        """
-        Create one or more PreparedComparison instances from a PVConfiguration
-        or a DeviceConfiguration.
-
-        If available, provide an instantiated happi Client and PV-to-Signal
-        cache.  If unspecified, a configuration-derived happi Client will
-        be instantiated and a global PV-to-Signal cache will be utilized.
-
-        Parameters
-        ----------
-        config : PVConfiguration or DeviceConfiguration
-            The configuration.
-
-        client : happi.Client
-            A happi Client instance.
-
-        cache : dict of str to type[Signal]
-            The PV to signal cache.
-
-        Yields
-        ------
-        item : PreparedComparisonException or PreparedComparison
-            If an error occurs during preparation, a
-            PreparedComparisonException will be yielded in place of the
-            PreparedComparison.
-        """
-        if isinstance(config, PVConfiguration):
-            yield from cls._from_pv_config(config, cache=cache)
-        elif isinstance(config, DeviceConfiguration):
-            if client is None:
-                client = happi.Client.from_config()
-            for dev_name in config.devices:
-                try:
-                    device = util.get_happi_device_by_name(dev_name, client=client)
-                except Exception as ex:
-                    yield PreparedComparisonException(
-                        exception=ex,
-                        comparison=None,  # TODO
-                        name=config.name or config.description,
-                        identifier=dev_name,
-                        path=[
-                            config,
-                            dev_name,
-                        ],
-                    )
-                else:
-                    yield from cls._from_device_config(
-                        config=config,
-                        device=device,
-                    )
-
-
-def check_device(
-    device: ophyd.Device, checklist: Sequence[IdentifierAndComparison]
-) -> Tuple[Severity, List[Result]]:
-    """
-    Check a given device using the list of comparisons.
-
-    Parameters
-    ----------
-    device : ophyd.Device
-        The device to check.
-
-    checklist : sequence of IdentifierAndComparison
-        Comparisons to run on the given device.  Multiple attributes may
-        share the same checks.
-
-    Returns
-    -------
-    overall_severity : Severity
-        Maximum severity found when running comparisons.
-
-    results : list of Result
-        Individual comparison results.
-    """
-    overall = Severity.success
-    results = []
-    for checklist_item in checklist:
-        for comparison in checklist_item.comparisons:
-            for attr in checklist_item.ids:
-                full_attr = f"{device.name}.{attr}"
-                logger.debug("Checking %s.%s with comparison %s", full_attr, comparison)
-                try:
-                    prepared = PreparedComparison.from_device(
-                        device=device, attr=attr, comparison=comparison
-                    )
-                except AttributeError:
-                    result = Result(
-                        severity=Severity.internal_error,
-                        reason=(
-                            f"Attribute {full_attr} does not exist on class "
-                            f"{type(device).__name__}"
-                        ),
-                    )
-                else:
-                    result = prepared.compare()
-
-                if result.severity > overall:
-                    overall = result.severity
-                results.append(result)
-
-    return overall, results
-
-
-def check_pvs(
-    checklist: Sequence[IdentifierAndComparison],
-    *,
-    cache: Optional[Mapping[str, ophyd.Signal]] = None,
-) -> Tuple[Severity, List[Result]]:
-    """
-    Check a PVConfiguration.
-
-    Parameters
-    ----------
-    checklist : sequence of IdentifierAndComparison
-        Comparisons to run on the given device.  Multiple PVs may share the
-        same checks.
-
-    Returns
-    -------
-    overall_severity : Severity
-        Maximum severity found when running comparisons.
-
-    results : list of Result
-        Individual comparison results.
-    """
-    overall = Severity.success
-    results = []
-    cache = cache or get_signal_cache()
-
-    def get_comparison_and_pvname():
-        for checklist_item in checklist:
-            for comparison in checklist_item.comparisons:
-                for pvname in checklist_item.ids:
-                    yield comparison, pvname
-
-    for comparison, pvname in get_comparison_and_pvname():
-        # Pre-fill the cache with PVs, connecting in the background
-        _ = cache[pvname]
-
-    for comparison, pvname in get_comparison_and_pvname():
-        logger.debug("Checking %s.%s with comparison %s", pvname, comparison)
-
-        prepared = PreparedComparison.from_pvname(
-            pvname=pvname, comparison=comparison, cache=cache
-        )
-        result = prepared.compare()
-
-        if result.severity > overall:
-            overall = result.severity
-        results.append(result)
-
-    return overall, results
-
-
-_CacheSignalType = TypeVar("_CacheSignalType")
-
-
-@dataclass
-class _SignalCache(Mapping[str, _CacheSignalType]):
-    signal_type_cls: _CacheSignalType
-    pv_to_signal: Dict[str, _CacheSignalType] = field(default_factory=dict)
-
-    def __getitem__(self, pv: str) -> _CacheSignalType:
-        """Get a PV from the cache."""
-        if pv not in self.pv_to_signal:
-            self.pv_to_signal[pv] = self.signal_type_cls(pv, name=pv)
-
-        return self.pv_to_signal[pv]
-
-    def __iter__(self):
-        yield from self.pv_to_signal
-
-    def __len__(self):
-        return len(self.pv_to_signal)
-
-    def clear(self) -> None:
-        """Clear the signal cache."""
-        for sig in self.pv_to_signal.values():
-            try:
-                sig.destroy()
-            except Exception:
-                logger.debug("Destroy failed for signal %s", sig.name)
-        self.pv_to_signal.clear()
-
-
-_signal_cache = None
-
-
-def get_signal_cache() -> _SignalCache[ophyd.EpicsSignalRO]:
-    """Get the global EpicsSignal cache."""
-    global _signal_cache
-    if _signal_cache is None:
-        _signal_cache = _SignalCache(ophyd.EpicsSignalRO)
-    return _signal_cache
-
-
-_yaml_initialized = False
-
-
-def _yaml_init():
-    """Add necessary information to PyYAML for serialization."""
-    global _yaml_initialized
-    if _yaml_initialized:
-        # Make it idempotent
-        return
-
-    _yaml_initialized = True
-
-    def int_enum_representer(dumper, data):
-        """Helper for pyyaml to represent enums as just integers."""
-        return dumper.represent_int(data.value)
-
-    def str_enum_representer(dumper, data):
-        """Helper for pyyaml to represent string enums as just strings."""
-        return dumper.represent_str(data.value)
-
-    # The ugliness of this makes me think we should use a different library
-    yaml.add_representer(Severity, int_enum_representer)
-    yaml.add_representer(reduce.ReduceMethod, str_enum_representer)
->>>>>>> 6d7ed079
+        return True